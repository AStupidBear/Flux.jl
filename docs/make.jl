--- conflicted
+++ resolved
@@ -14,14 +14,11 @@
                      "Recurrence" => "models/recurrence.md",
                      "Regularisation" => "models/regularisation.md",
                      "Model Reference" => "models/layers.md",
-<<<<<<< HEAD
-                     "Advanced Model Building" => "models/advanced.md"],
-=======
+                     "Advanced Model Building" => "models/advanced.md",
                      "NNlib" => "models/nnlib.md"],
                   "Handling Data" =>
                     ["One-Hot Encoding" => "data/onehot.md",
                      "DataLoader" => "data/dataloader.md"],
->>>>>>> be38146e
                   "Training Models" =>
                     ["Optimisers" => "training/optimisers.md",
                      "Training" => "training/training.md"],
