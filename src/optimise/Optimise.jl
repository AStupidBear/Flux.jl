--- conflicted
+++ resolved
@@ -1,10 +1,7 @@
 module Optimise
 
-<<<<<<< HEAD
 using ProgressMeter
-=======
 using LinearAlgebra
->>>>>>> 00758685
 
 export train!, update!,
 	Descent, ADAM, Momentum, Nesterov, RMSProp,
