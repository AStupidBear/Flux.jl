--- conflicted
+++ resolved
@@ -25,26 +25,13 @@
 end
 
 Conv(w::AbstractArray{T}, b::AbstractVector{T}, σ = identity;
-<<<<<<< HEAD
-     stride = 1, pad = 0) where T =
-  Conv(σ, w, b, expand(Val{ndims(w) - 2}, stride),
-       expand(Val{ndims(w) - 2}, pad))
+     stride = 1, pad = 0, dilation = 1) where T =
+  Conv(σ, w, b, expand.(Val{ndims(w)-2}, (stride, pad, dilation))...)
 
 Conv(k::NTuple{N,Integer}, ch::Pair{<:Integer,<:Integer}, σ = identity; init = initn,
-     stride = 1, pad = 0) where N =
-  Conv(param(init(k..., ch...)), param(zeros(ch[2])), σ;
-       stride = stride, pad = pad)
-=======
-       stride = 1, pad = 0, dilation=1) where T =
-  Conv(σ, w, b, stride, pad, dilation)
-
-Conv(k::NTuple{N,Integer}, ch::Pair{<:Integer,<:Integer}, σ = identity; init = initn,
-     stride::NTuple{N,Integer} = map(_->1,k),
-     pad::NTuple{N,Integer} = map(_->0,k),
-     dilation::NTuple{N,Integer} = map(_->1,k)) where N =
+     stride = 1, pad = 0, dilation = 1) where N =
   Conv(param(init(k..., ch...)), param(zeros(ch[2])), σ,
        stride = stride, pad = pad, dilation = dilation)
->>>>>>> 7e3cf45e
 
 Flux.treelike(Conv)
 
