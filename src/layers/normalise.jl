"""
    testmode!(m, val=true)

Put layers like [`Dropout`](@ref) and [`BatchNorm`](@ref) into testing mode
(or back to training mode with `false`).
"""
function testmode!(m, val::Bool=true)
  prefor(x -> _testmode!(x, val), m)
  return m
end

_testmode!(m, test) = nothing

"""
    Dropout(p)

A Dropout layer. For each input, either sets that input to `0` (with probability
`p`) or scales it by `1/(1-p)`. This is used as a regularisation, i.e. it
reduces overfitting during training.

Does nothing to the input once in [`testmode!`](@ref).
"""
mutable struct Dropout{F}
  p::F
  active::Bool
end

function Dropout(p)
  @assert 0 ≤ p ≤ 1
  Dropout{typeof(p)}(p, true)
end

_dropout_kernel(y::T, p, q) where {T} = y > p ? T(1 / q) : T(0)

function (a::Dropout)(x)
  a.active || return x
  y = similar(x)
  rand!(y)
  y .= _dropout_kernel.(y, a.p, 1 - a.p)
  return x .* y
end

_testmode!(a::Dropout, test) = (a.active = !test)

"""

    LayerNorm(h::Integer)

A [normalisation layer](https://arxiv.org/pdf/1607.06450.pdf) designed to be
used with recurrent hidden states of size `h`. Normalises the mean/stddev of
each input before applying a per-neuron gain/bias.
"""
struct LayerNorm{T}
  diag::Diagonal{T}
end

LayerNorm(h::Integer) =
  LayerNorm(Diagonal(h))

@treelike LayerNorm

(a::LayerNorm)(x) = a.diag(normalise(x))

function Base.show(io::IO, l::LayerNorm)
  print(io, "LayerNorm(", length(l.diag.α), ")")
end

"""
    BatchNorm(channels::Integer, σ = identity;
              initβ = zeros, initγ = ones,
              ϵ = 1e-8, momentum = .1)

Batch Normalization layer. The `channels` input should be the size of the
channel dimension in your data (see below).

Given an array with `N` dimensions, call the `N-1`th the channel dimension. (For
a batch of feature vectors this is just the data dimension, for `WHCN` images
it's the usual channel dimension.)

`BatchNorm` computes the mean and variance for each each `W×H×1×N` slice and
shifts them to have a new mean and variance (corresponding to the learnable,
per-channel `bias` and `scale` parameters).

See [Batch Normalization: Accelerating Deep Network Training by Reducing
Internal Covariate Shift](https://arxiv.org/pdf/1502.03167.pdf).

Example:

```julia
m = Chain(
  Dense(28^2, 64),
  BatchNorm(64, relu),
  Dense(64, 10),
  BatchNorm(10),
  softmax)

y = m(rand(28^2, 10))
```

To use the layer at test time set [`testmode!(m, true)`](@ref).
"""
mutable struct BatchNorm
  λ  # activation function
  β  # bias
  γ  # scale
  μ  # moving mean
  σ²  # moving var
  ϵ
  momentum
  active::Bool
end

<<<<<<< HEAD
# NOTE: Keeping the ϵ smaller than 1e-5 is not supported by CUDNN
function BatchNorm(chs::Integer, λ = identity;
          initβ = x->zeros(Float32,x),
          initγ = x->ones(Float32,x),
          ϵ = 1f-5,
          momentum = 0.1f0)
=======
BatchNorm(chs::Integer, λ = identity;
          initβ = (i) -> zeros(i), initγ = (i) -> ones(i), ϵ = 1e-8, momentum = .1) =
>>>>>>> 62d594af
  BatchNorm(λ, param(initβ(chs)), param(initγ(chs)),
            zeros(Float32, chs), ones(Float32, chs), ϵ, momentum, true)
end

function (BN::BatchNorm)(x)
  size(x, ndims(x)-1) == length(BN.β) ||
    error("BatchNorm expected $(length(BN.β)) channels, got $(size(x, ndims(x)-1))")
  γ, β = BN.γ, BN.β
  dims = ndims(x)
  affine_shape = ones(Int, dims)
  affine_shape[end-1] = size(x, dims-1)
  T = eltype(x)

  if !BN.active
    μ = reshape(BN.μ, affine_shape...)
    σ² = reshape(BN.σ², affine_shape...)
  else

    axes = [1:dims-2; dims] # axes to reduce along (all but channels axis)
    m = prod(size(x, axes...))
    μ = mean(x, axes)
    σ² = sum((x.-μ).^2, axes) ./ m

    # update moving mean/std
<<<<<<< HEAD
    mtm = convert(T, BN.momentum)
=======
    mtm = data(convert(T, BN.momentum))
    BN.μ = (1 - mtm) .* BN.μ .+ mtm .* squeeze(data(μ), (axes...,))
    BN.σ = (1 - mtm) .* BN.σ .+ mtm .* squeeze(data(σ), (axes...,)) .* m ./ (m - 1)
  end
>>>>>>> 62d594af

    BN.μ = ((1 - mtm) .* BN.μ .+ mtm .* squeeze(data(μ), (axes...))) |> data
    BN.σ² = ((1 - mtm) .* BN.σ² .+ mtm .* squeeze(data(σ²), (axes...))*m/(m-1)) |> data
  end

  ϵ = convert(T, BN.ϵ)
  BN.λ.(reshape(γ, affine_shape...) .* ((x .- μ) ./ sqrt.(σ² .+ ϵ)) .+ reshape(β, affine_shape...))
end

treelike(BatchNorm)

_testmode!(BN::BatchNorm, test) = (BN.active = !test)

function Base.show(io::IO, l::BatchNorm)
  print(io, "BatchNorm($(join(size(l.β), ", "))")
  (l.λ == identity) || print(io, ", λ = $(l.λ)")
  print(io, ")")
end<|MERGE_RESOLUTION|>--- conflicted
+++ resolved
@@ -110,17 +110,12 @@
   active::Bool
 end
 
-<<<<<<< HEAD
 # NOTE: Keeping the ϵ smaller than 1e-5 is not supported by CUDNN
 function BatchNorm(chs::Integer, λ = identity;
-          initβ = x->zeros(Float32,x),
-          initγ = x->ones(Float32,x),
+          initβ = (i) -> zeros(i),
+          initγ = (i) -> ones(i),
           ϵ = 1f-5,
-          momentum = 0.1f0)
-=======
-BatchNorm(chs::Integer, λ = identity;
-          initβ = (i) -> zeros(i), initγ = (i) -> ones(i), ϵ = 1e-8, momentum = .1) =
->>>>>>> 62d594af
+          momentum = 0.1)
   BatchNorm(λ, param(initβ(chs)), param(initγ(chs)),
             zeros(Float32, chs), ones(Float32, chs), ϵ, momentum, true)
 end
@@ -145,17 +140,9 @@
     σ² = sum((x.-μ).^2, axes) ./ m
 
     # update moving mean/std
-<<<<<<< HEAD
-    mtm = convert(T, BN.momentum)
-=======
     mtm = data(convert(T, BN.momentum))
-    BN.μ = (1 - mtm) .* BN.μ .+ mtm .* squeeze(data(μ), (axes...,))
-    BN.σ = (1 - mtm) .* BN.σ .+ mtm .* squeeze(data(σ), (axes...,)) .* m ./ (m - 1)
-  end
->>>>>>> 62d594af
-
-    BN.μ = ((1 - mtm) .* BN.μ .+ mtm .* squeeze(data(μ), (axes...))) |> data
-    BN.σ² = ((1 - mtm) .* BN.σ² .+ mtm .* squeeze(data(σ²), (axes...))*m/(m-1)) |> data
+    BN.μ = ((1 - mtm) .* BN.μ .+ mtm .* squeeze(data(μ), (axes...)))
+    BN.σ² = ((1 - mtm) .* BN.σ² .+ mtm .* squeeze(data(σ²), (axes...)) .* m ./ (m - 1))
   end
 
   ϵ = convert(T, BN.ϵ)
