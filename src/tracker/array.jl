import Base: *, ==

import LinearAlgebra
using Statistics
using LinearAlgebra: Transpose, Adjoint, diagm, diag

struct TrackedArray{T,N,A<:AbstractArray{T,N}} <: AbstractArray{T,N}
  tracker::Tracked{A}
  data::A
  grad::A
  TrackedArray{T,N,A}(t::Tracked{A}, data::A) where {T,N,A} = new(t, data)
  TrackedArray{T,N,A}(t::Tracked{A}, data::A, grad::A) where {T,N,A} = new(t, data, grad)
end

data(x::TrackedArray) = x.data
tracker(x::TrackedArray) = x.tracker

TrackedVector{T,A} = TrackedArray{T,1,A}
TrackedMatrix{T,A} = TrackedArray{T,2,A}
TrackedVecOrMat{T,A} = Union{TrackedVector{T,A},TrackedMatrix{T,A}}

track(c::Call, x::AbstractArray) = TrackedArray(c, x)

TrackedArray(c::Call, x::A) where A <: AbstractArray =
  TrackedArray{eltype(A),ndims(A),A}(Tracked{A}(c), x)

TrackedArray(c::Call, x::A, Δ::A) where A <: AbstractArray =
  TrackedArray{eltype(A),ndims(A),A}(Tracked{A}(c, Δ), x, Δ)

TrackedArray(x::AbstractArray) = TrackedArray(Call(), x, zero(x))

Base.eltype(x::Type{<:TrackedArray{T}}) where T <: Real = TrackedReal{T}

Base.show(io::IO, ::Type{TrackedArray{T,N,A}}) where {T,N,A<:AbstractArray{T,N}} =
  print(io, "TrackedArray{…,$A}")

function Base.summary(io::IO, x::TrackedArray)
  print(io, "Tracked ")
  summary(io, data(x))
end

Base.print_array(io::IO, x::TrackedArray) = Base.print_array(io, data(x))

Base.setindex!(xs::TrackedArray, v, i...) =
  error("Can't differentiate `setindex!`")

back!(::TrackedArray) = error("Value is not scalar; use `back!(sum(x))` or `back!(x, Δ)`")

# Fallthrough methods

for f in :[Base.size, Base.ndims].args
  @eval @inline $f(x::TrackedArray, a...) = $f(data(x), a...)
end

Base.size(x::TrackedArray, i::Integer, j::Integer, is::Integer...) =
  size(data(x), i, j, is...)

Base.similar(x::TrackedArray, dims::Union{AbstractUnitRange,Integer}...) =
  similar(data(x), dims...)

Base.similar(x::TrackedArray, T::Type) = similar(data(x), T)

x::TrackedArray == y = data(x) == y
y == x::TrackedArray = y == data(x)
x::TrackedArray == y::TrackedArray = data(x) == data(y)

# Array Stdlib

Base.getindex(xs::TrackedArray, i...) = track(getindex, xs, i...)

@grad function getindex(xs::AbstractArray, i...)
  data(xs)[i...], function (Δ)
    Δ′ = zero(xs)
    Δ′[i...] = data(Δ)
    (nobacksies(:getindex, Δ′), map(_->nothing, i)...)
  end
end

Base.:-(xs::TrackedArray) = track(-, xs)

@grad -(xs) = -data(xs), Δ -> (-Δ,)

Base.transpose(xs::TrackedArray) = track(transpose, xs)
Base.adjoint(xs::TrackedArray) = track(adjoint, xs)

@grad transpose(xs) = transpose(data(xs)), Δ -> (reshape(transpose(Δ), size(xs)),)
@grad adjoint(xs) = data(xs)', Δ -> (reshape(Δ', size(xs)),)

Base.repeat(A::TrackedArray; kw...) = track(repeat, A; kw...)

@grad function repeat(xs; inner=ntuple(x->1, ndims(A)), outer=ntuple(x->1, ndims(A)))
  repeat(data(xs), inner = inner, outer = outer), function (Δ)
    Δ′ = zero(xs)
    S = size(xs)

    # Loop through each element of Δ, calculate source dimensions, accumulate into Δ′
    for (dest_idx, val) in pairs(IndexCartesian(), data(Δ))
        # First, round dest_idx[dim] to nearest gridpoint defined by inner[dim], then
        # wrap around based on original size S.
        src_idx = [mod1(div(dest_idx[dim] - 1, inner[dim]) + 1, S[dim]) for dim in 1:length(S)]
        Δ′[src_idx...] += val
    end
    (nobacksies(:repeat, Δ′),)
  end
end

for f in [:vcat, :hcat]
  UArray = :(Union{TrackedArray,Vector,Matrix,Adjoint,Transpose})
  @eval begin
    # This section is a bit of a hack since julia doesn't have a standardised
    # promotion mechanism for concatenation yet
    # https://github.com/JuliaLang/julia/pull/20815

    # It should support tracked concatenation with rank ∈ (1,2) with a
    # TrackedArray anywhere among the arguments This works as long as base has
    # other functions that captures `(::Union{Vector,RowVector,Matrix}...)`.
    Base.$f(a::$UArray...) = track($f, a...)

    # It should support tracked concatenation with rank>2 if the TrackedArray is
    # first
    Base.$f(a::TrackedArray, b::AbstractArray...) = track($f, a, b...)
    Base.$f(a::TrackedArray, b::$UArray...) = track($f, a, b...) # resolves ambiguity introduced by previous row

    # It should support tracked concatenation with rank>2 if the TrackedArray is
    # second
    Base.$f(a::Array, b::TrackedArray, c::AbstractArray...) = track($f, a, b, c...)
    Base.$f(a::Union{Vector,Matrix,Adjoint,Transpose}, b::TrackedArray,
            c::$UArray...) =
      track($f, a, b, c...) # resolves ambiguity introduced by previous row
  end
end

@grad function vcat(xs...)
  vcat(data.(xs)...), function (Δ)
    start = 0
    Δs = [begin
      i = map(_ -> :, size(xsi)) |> Base.tail
      d = Δ[start+1:start+size(xsi,1), i...]
      start += size(xsi, 1)
      d
    end for xsi in xs]
    return (Δs...,)
  end
end

@grad function hcat(xs...)
  hcat(data.(xs)...), function (Δ)
    start = 0
    Δs = [begin
      d = if ndims(xsi) == 1
        Δ[:, start+1]
      else
        i = map(_ -> :, size(xsi)) |> Base.tail |> Base.tail
        Δ[:, start+1:start+size(xsi,2), i...]
      end
      start += size(xsi, 2)
      d
    end for xsi in xs]
    return (Δs...,)
  end
end

Base.cat(a::TrackedArray; dims) = track(cat, a, dims = dims)
Base.cat(a::TrackedArray, b::TrackedArray, c::AbstractArray...; dims) = track(cat, a, b, c..., dims = dims)
Base.cat(a::TrackedArray, b::AbstractArray, c::AbstractArray...; dims) = track(cat, a, b, c..., dims = dims)
Base.cat(a::AbstractArray, b::TrackedArray, c::AbstractArray...; dims) = track(cat, a, b, c..., dims = dims)

@grad function cat(Xs...; dims)
  cat(data.(Xs)..., dims = dims), function (Δ)
    start = ntuple(i -> 0, Val(ndims(Δ)))
    Δs = [begin
      dim_xs = 1:ndims(xs)
      till_xs = ntuple((i -> i in dims ? (i in dim_xs ? size(xs,i) : 1) : 0), Val(ndims(Δ)))
      xs_in_Δ = ntuple(i -> till_xs[i] > 0 ? (start[i]+1:start[i]+till_xs[i]) : Colon(), Val(ndims(Δ)))
      d = reshape(Δ[xs_in_Δ...],size(xs))
      start = start .+ till_xs
      d
    end for xs in Xs]
    return (Δs...,)
  end
end

Base.reshape(xs::TrackedArray, dims::Union{Colon,Int64}...) = reshape(xs, dims)
Base.reshape(xs::TrackedArray, dims::Tuple{Vararg{Union{Int64,Colon}}}) = reshape(xs, Base._reshape_uncolon(xs, dims))
Base.reshape(xs::TrackedArray, dims::Tuple{Vararg{Int64}}) = track(reshape, xs, dims)

@grad reshape(xs, dims) = reshape(data(xs), dims), Δ -> (reshape(Δ, size(xs)),nothing)

Base.permutedims(xs::TrackedArray, dims) = track(permutedims, xs, dims)
@grad permutedims(xs, dims) = permutedims(data(xs), dims), Δ -> (permutedims(Δ, invperm(dims)),nothing)

function _kron(mat1::AbstractMatrix,mat2::AbstractMatrix)
    m1, n1 = size(mat1)
    mat1_rsh = reshape(mat1,(1,m1,1,n1))

    m2, n2 = size(mat2)
    mat2_rsh = reshape(mat2,(m2,1,n2,1))

    return reshape(mat1_rsh.*mat2_rsh, (m1*m2,n1*n2))
end

Base.kron(a::TrackedMatrix, b::TrackedMatrix)  = _kron(a, b)
Base.kron(a::TrackedMatrix, b::AbstractMatrix) = _kron(a, b)
Base.kron(a::AbstractMatrix, b::TrackedMatrix) = _kron(a, b)

# Reductions

Base.sum(xs::TrackedArray; dims = :) = track(sum, xs, dims = dims)
Base.sum(f::Union{Function,Type},xs::TrackedArray) = sum(f.(xs))

@grad sum(xs; dims = :) = sum(data(xs), dims = dims),
  Δ -> (zero(xs) .+ Δ, )

Base.prod(xs::TrackedArray, dim) = track(prod, xs, dim)
Base.prod(xs::TrackedArray) = track(prod, xs)
Base.prod(f::Union{Function, Type}, xs::TrackedArray) = prod(f.(xs))

@grad prod(xs) = prod(data(xs)), Δ -> (prod(xs) ./ xs .* Δ,)
@grad prod(xs, dim) = prod(data(xs), dims = dim),
  Δ -> (nobacksies(:sum,
          reshape(.*(circshift.([reshape(data(xs), length(xs))], 1:length(xs)-1)...), size(xs)) .* Δ),
        nothing)

Base.findfirst(xs::TrackedArray, args...) = findfirst(xs.data, args...)

Statistics.mean(xs::TrackedArray; dims = :) = track(mean, xs, dims = dims)

Base.maximum(xs::TrackedArray; dims = :) = track(maximum, xs, dims = dims)
Base.minimum(xs::TrackedArray; dims = :) = track(minimum, xs, dims = dims)

import LinearAlgebra: dot

dot(xs::TrackedVector, ys::TrackedVector) = track(dot, xs, ys)
dot(xs::AbstractVector, ys::TrackedVector) = track(dot, xs, ys)
dot(xs::TrackedVector, ys::AbstractVector) = track(dot, xs, ys)

@grad dot(xs, ys) = dot(data(xs), data(ys)), Δ -> (Δ .* ys, Δ .* xs)

# Hacks to get std working
Statistics.std(x::TrackedArray; dims = :, mean = Statistics.mean(x, dims = dims)) = _std(x,mean,dims)
_std(x::TrackedArray, mean, dims) = sqrt.(sum((x .- mean).^2, dims = dims) ./ (mapreduce(i -> size(x,i),*, dims) - 1))
_std(x::TrackedArray, mean, ::Colon) = sqrt.(sum((x .- mean).^2) ./ (length(x) - 1))

LinearAlgebra.norm(x::TrackedArray, p::Real = 2) =
  sum(abs.(x).^p .+ eps(0f0))^(1/p) # avoid d(sqrt(x))/dx == Inf at 0

@grad mean(xs; dims = :) = mean(data(xs), dims=dims), Δ -> (_backmean(xs,Δ,dims),)
_backmean(xs, Δ, ::Colon) = zero(xs) .+ Δ ./ length(xs)
_backmean(xs, Δ, dims) = zero(xs) .+ Δ ./ mapreduce(i -> size(data(xs),i),*,dims)

@grad function maximum(xs; dims = dims)
  maximum(data(xs), dims = dims), function (Δ)
    Δ′ = zero(xs)
    _, i = findmax(data(xs), dims = dims)
    Δ′[i] = data(Δ)
    return (nobacksies(:maximum, Δ′),)
  end
end

@grad function minimum(xs;  dims = dims)
  minimum(data(xs),  dims = dims), function (Δ)
    Δ′ = zero(xs)
    _, i = findmin(data(xs),  dims = dims)
    Δ′[i] = data(Δ)
    return (nobacksies(:minimum, Δ′),)
  end
end

# BLAS

LinearAlgebra.diagm(x::TrackedVector) = track(diagm, x)
@grad diagm(x) = diagm(data(x)), Δ -> (diag(Δ),)

x::TrackedMatrix  * y::AbstractMatrix = track(*, x, y)
x::AbstractMatrix * y::TrackedMatrix  = track(*, x, y)
x::TrackedMatrix  * y::TrackedMatrix  = track(*, x, y)

x::TrackedMatrix  * y::AbstractVector = track(*, x, y)
x::AbstractMatrix * y::TrackedVector  = track(*, x, y)
x::TrackedMatrix  * y::TrackedVector  = track(*, x, y)

x::TrackedVector  * y::AbstractVector = track(*, x, y)
x::AbstractVector * y::TrackedVector  = track(*, x, y)
x::TrackedVector  * y::TrackedVector  = track(*, x, y)

@grad a::AbstractMatrix * b::AbstractVecOrMat =
  data(a)*data(b), Δ -> (Δ * transpose(b), transpose(a) * Δ)

# @grad function (a::AbstractMatrix * b::AbstractVecOrMat)
#   # @show size(a) size(b)
#   data(a)*data(b), function (Δ)
#     @show size(Δ) size(b) size(Δ*transpose(b)) size(Δ*transpose(data(b)))
#     @show typeof(Δ) typeof(b)
#     (Δ * transpose(b), transpose(a) * Δ)
#   end
# end

# NNlib

using NNlib
import NNlib: softmax, ∇softmax, logsoftmax, ∇logsoftmax, conv, depthwiseconv, maxpool, meanpool

softmax(xs::TrackedArray) = track(softmax, xs)

@grad softmax(xs) = softmax(data(xs)), Δ -> (nobacksies(:softmax, ∇softmax(data(Δ), data(xs))),)

logsoftmax(xs::TrackedArray) = track(logsoftmax, xs)

@grad logsoftmax(xs) = logsoftmax(data(xs)), Δ -> (nobacksies(:logsoftmax, ∇logsoftmax(data(Δ), data(xs))),)

<<<<<<< HEAD
depthwiseconv(x::TrackedArray, w::TrackedArray; kw...) = track_kw(depthwiseconv, x, w; kw...)
depthwiseconv(x::AbstractArray, w::TrackedArray; kw...) = track_kw(depthwiseconv, x, w; kw...)
depthwiseconv(x::TrackedArray, w::AbstractArray; kw...) = track_kw(depthwiseconv, x, w; kw...)

@grad depthwiseconv(x, w; kw...) =
  depthwiseconv(data(x), data(w); kw...),
    Δ -> nobacksies(:depthwiseconv,
      (NNlib.∇depthwiseconv_data(data.((Δ, x, w))...; kw...),
       NNlib.∇depthwiseconv_filter(data.((Δ, x, w))...; kw...)))

conv(x::TrackedArray,  w::TrackedArray;  kw...) = track_kw(conv, x, w; kw...)
conv(x::AbstractArray, w::TrackedArray;  kw...) = track_kw(conv, x, w; kw...)
conv(x::TrackedArray,  w::AbstractArray; kw...) = track_kw(conv, x, w; kw...)
=======
conv(x::TrackedArray,  w::TrackedArray;  kw...) = track(conv, x, w; kw...)
conv(x::AbstractArray, w::TrackedArray;  kw...) = track(conv, x, w; kw...)
conv(x::TrackedArray,  w::AbstractArray; kw...) = track(conv, x, w; kw...)
>>>>>>> 6cdf4ff5

@grad conv(x, w; kw...) =
  conv(data(x), data(w); kw...),
    Δ -> nobacksies(:conv,
      (NNlib.∇conv_data(data.((Δ, x, w))...; kw...),
       NNlib.∇conv_filter(data.((Δ, x, w))...; kw...)))

maxpool(x::TrackedArray, k; kw...) = track(maxpool, x, k; kw...)

@grad function maxpool(x, k; kw...)
  y = maxpool(data(x), k; kw...)
  y, Δ -> (nobacksies(:maxpool, NNlib.∇maxpool(data.((Δ, y, x))..., k; kw...)), nothing)
end

meanpool(x::TrackedArray, k; kw...) = track(meanpool, x, k; kw...)

@grad function meanpool(x, k; kw...)
  y = meanpool(data(x), k; kw...)
  y, Δ -> (nobacksies(:maxpool, NNlib.∇meanpool(data.((Δ, y, x))..., k; kw...)), nothing)
end

# Broadcasting

using ForwardDiff: Dual, partials, value

_size(x::AbstractArray) = size(x)
_size(x) = ()

dualify(xs, n) = xs
dualify(xs::AbstractArray, ps) = map(x -> Dual(x, ps), xs)
dualify(xs::Real, ps) = Dual(xs, ps)

unbroadcast(x::Tuple, Δ) =
  x == size(Δ) ? Δ :
    reshape(sum(Δ, dims = filter(n -> n > length(x) || x[n] == 1, 1:ndims(Δ))), x)

unbroadcast(x::Tuple{}, Δ) = sum(Δ)

function getpartial(Δ, x, i)
  @inbounds p = getindex(partials(x), i)
  return Δ * p
end

function ∇broadcast(f, args::Vararg{Any,N}) where N
  sizes = _size.(args)
  dargs = map((x,i) -> dualify(data(x), ntuple(j -> i==j, Val(N))), args, ntuple(identity, Val(N)))
  out = broadcast(f, dargs...)
  eltype(out) <: Dual || return out
  y = value.(out)
  back = function (Δ_)
    Δ = data(Δ_)
    Δargs = ntuple(i -> getpartial.(Δ, out, i), Val(N))
    dxs = map((x, Δ) -> unbroadcast(x, Δ), sizes, Δargs)
    nobacksies(:broadcast, dxs)
  end
  # So we can return non-tracked arrays
  track(Call(back, tracker.(args)), y)
end

using Base.Broadcast: BroadcastStyle

struct TrackedStyle <: BroadcastStyle end

Broadcast.BroadcastStyle(::Type{<:Union{TrackedArray,TrackedReal}}) = TrackedStyle()
Broadcast.BroadcastStyle(::TrackedStyle, ::BroadcastStyle) = TrackedStyle()

function Base.copy(bc::Broadcast.Broadcasted{TrackedStyle})
  bc = Broadcast.flatten(bc)
  ∇broadcast(bc.f, bc.args...)
end<|MERGE_RESOLUTION|>--- conflicted
+++ resolved
@@ -308,10 +308,9 @@
 
 @grad logsoftmax(xs) = logsoftmax(data(xs)), Δ -> (nobacksies(:logsoftmax, ∇logsoftmax(data(Δ), data(xs))),)
 
-<<<<<<< HEAD
-depthwiseconv(x::TrackedArray, w::TrackedArray; kw...) = track_kw(depthwiseconv, x, w; kw...)
-depthwiseconv(x::AbstractArray, w::TrackedArray; kw...) = track_kw(depthwiseconv, x, w; kw...)
-depthwiseconv(x::TrackedArray, w::AbstractArray; kw...) = track_kw(depthwiseconv, x, w; kw...)
+depthwiseconv(x::TrackedArray, w::TrackedArray; kw...) = track(depthwiseconv, x, w; kw...)
+depthwiseconv(x::AbstractArray, w::TrackedArray; kw...) = track(depthwiseconv, x, w; kw...)
+depthwiseconv(x::TrackedArray, w::AbstractArray; kw...) = track(depthwiseconv, x, w; kw...)
 
 @grad depthwiseconv(x, w; kw...) =
   depthwiseconv(data(x), data(w); kw...),
@@ -319,14 +318,9 @@
       (NNlib.∇depthwiseconv_data(data.((Δ, x, w))...; kw...),
        NNlib.∇depthwiseconv_filter(data.((Δ, x, w))...; kw...)))
 
-conv(x::TrackedArray,  w::TrackedArray;  kw...) = track_kw(conv, x, w; kw...)
-conv(x::AbstractArray, w::TrackedArray;  kw...) = track_kw(conv, x, w; kw...)
-conv(x::TrackedArray,  w::AbstractArray; kw...) = track_kw(conv, x, w; kw...)
-=======
 conv(x::TrackedArray,  w::TrackedArray;  kw...) = track(conv, x, w; kw...)
 conv(x::AbstractArray, w::TrackedArray;  kw...) = track(conv, x, w; kw...)
 conv(x::TrackedArray,  w::AbstractArray; kw...) = track(conv, x, w; kw...)
->>>>>>> 6cdf4ff5
 
 @grad conv(x, w; kw...) =
   conv(data(x), data(w); kw...),
