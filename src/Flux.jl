--- conflicted
+++ resolved
@@ -7,16 +7,9 @@
 using Juno, Requires, Reexport
 using MacroTools: @forward
 
-<<<<<<< HEAD
-export Chain, Dense, RNN, LSTM, GRU, Conv, Conv2D,
-  Dropout, LayerNorm, BatchNorm,
-  SGD, ADAM, Momentum, Nesterov, AMSGrad, NADAM,
-  param, params, mapleaves, cpu, gpu
-=======
 export Chain, Dense, RNN, LSTM, GRU, Conv,
        Dropout, LayerNorm, BatchNorm,
        params, mapleaves, cpu, gpu
->>>>>>> 4915b0c8
 
 @reexport using NNlib
 using NNlib: @fix
@@ -30,7 +23,7 @@
 using .Optimise
 using .Optimise: @epochs
 export SGD, ADAM, AdaMax, Momentum, Nesterov,
-       RMSProp, ADAGrad, ADADelta, AMSGrad
+       RMSProp, ADAGrad, ADADelta, AMSGrad, NADAM
 
 include("utils.jl")
 include("onehot.jl")
