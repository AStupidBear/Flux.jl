--- conflicted
+++ resolved
@@ -3,12 +3,8 @@
 # Zero Flux Given
 
 using Base: tail
-<<<<<<< HEAD
-using Zygote, MacroTools, Juno, Reexport, Statistics, Random, LinearAlgebra
-=======
 using Statistics, Random, LinearAlgebra
 using Zygote, MacroTools, Juno, Reexport
->>>>>>> ca1b1b2c
 using MacroTools: @forward
 @reexport using NNlib
 using Zygote: Params, @adjoint, gradient, pullback, @nograd
