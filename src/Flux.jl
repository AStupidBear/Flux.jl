--- conflicted
+++ resolved
@@ -6,12 +6,9 @@
 using MacroTools, Juno, Requires, Reexport, Statistics, Random
 using MacroTools: @forward
 
-<<<<<<< HEAD
-export Chain, Dense, Maxout, RNN, LSTM, GRU, Conv, ConvTranspose, SkipConnection, MaxPool, MeanPool,
-=======
 export Chain, Dense, Maxout, RNN, LSTM, GRU, Conv, CrossCor, ConvTranspose, MaxPool, MeanPool,
->>>>>>> 8ee6af1b
-       DepthwiseConv, Dropout, AlphaDropout, LayerNorm, BatchNorm, InstanceNorm, GroupNorm, 
+       DepthwiseConv, Dropout, AlphaDropout, LayerNorm, BatchNorm, InstanceNorm, GroupNorm,
+       SkipConnection,
        params, mapleaves, cpu, gpu, f32, f64
 
 @reexport using NNlib
