using Flux, Test
using Flux: maxpool, meanpool

@testset "Pooling" begin
  x = randn(Float32, 10, 10, 3, 2)
  mp = MaxPool((2, 2))
  @test mp(x) == maxpool(x, PoolDims(x, 2))
  mp = MeanPool((2, 2))
  @test mp(x) == meanpool(x, PoolDims(x, 2))
end

@testset "CNN" begin
  r = zeros(Float32, 28, 28, 1, 5)
  m = Chain(
    Conv((2, 2), 1=>16, relu),
    MaxPool((2,2)),
    Conv((2, 2), 16=>8, relu),
    MaxPool((2,2)),
    x -> reshape(x, :, size(x, 4)),
    Dense(288, 10), softmax)

  @test size(m(r)) == (10, 5)
end

@testset "asymmetric padding" begin
  r = ones(Float32, 28, 28, 1, 1)
  m = Conv((3, 3), 1=>1, relu; pad=(0,1,1,2))
  m.weight.data[:] .= 1.0
  m.bias.data[:] .= 0.0
  y_hat = Flux.data(m(r))[:,:,1,1]
  @test size(y_hat) == (27, 29)
  @test y_hat[1, 1] ≈ 6.0
  @test y_hat[2, 2] ≈ 9.0
  @test y_hat[end, 1] ≈ 4.0
  @test y_hat[1, end] ≈ 3.0
  @test y_hat[1, end-1] ≈ 6.0
  @test y_hat[end, end] ≈ 2.0
end

@testset "Depthwise Conv" begin
  r = zeros(Float32, 28, 28, 3, 5)
  m1 = DepthwiseConv((2, 2), 3=>5)
  @test size(m1(r), 3) == 15
  m2 = DepthwiseConv((2, 2), 3)
  @test size(m2(r), 3) == 3
  
  x = zeros(Float64, 28, 28, 3, 5)
  
  m3 = DepthwiseConv((2, 2), 3 => 5)
  
  @test size(m3(r), 3) == 15
  
  m4 = DepthwiseConv((2, 2), 3)
  
  @test size(m4(r), 3) == 3
end

@testset "ConvTranspose" begin
  x = zeros(Float32, 28, 28, 1, 1)
  y = Conv((3,3), 1 => 1)(x)
  x_hat = ConvTranspose((3, 3), 1 => 1)(y)
  @test size(x_hat) == size(x)
end

<<<<<<< HEAD
@testset "CrossCor" begin
  x = rand(Float32, 28, 28, 1, 1)
  w = rand(2,2,1,1)
  y = CrossCor(w, [0.0])
  x_pred = y(x)

  @test sum(w .* x[1:2, 1:2, :, :]) == x_pred[1, 1, 1, 1]
  
  r = zeros(Float32, 28, 28, 1, 5)
  m = Chain(
    CrossCor((2, 2), 1=>16, relu),
    MaxPool((2,2)),
    CrossCor((2, 2), 16=>8, relu),
    MaxPool((2,2)),
    x -> reshape(x, :, size(x, 4)),
    Dense(288, 10), softmax)

  @test size(m(r)) == (10, 5)
  
=======
@testset "Conv with non quadratic window #700" begin
  data = zeros(Float32, 7,7,1,1)
  data[4,4,1,1] = 1

  l = Conv((3,3), 1=>1)
  expected = zeros(eltype(l.weight),5,5,1,1)
  expected[2:end-1,2:end-1,1,1] = l.weight
  @test expected == l(data)

  l = Conv((3,1), 1=>1)
  expected = zeros(eltype(l.weight),5,7,1,1)
  expected[2:end-1,4,1,1] = l.weight
  @test expected == l(data)

  l = Conv((1,3), 1=>1)
  expected = zeros(eltype(l.weight),7,5,1,1)
  expected[4,2:end-1,1,1] = l.weight
  @test expected == l(data)

  @test begin
    # we test that the next expression does not throw
    randn(Float32, 10,10,1,1) |> Conv((6,1), 1=>1, Flux.σ)
    true
  end
>>>>>>> 79534cac
end<|MERGE_RESOLUTION|>--- conflicted
+++ resolved
@@ -62,7 +62,6 @@
   @test size(x_hat) == size(x)
 end
 
-<<<<<<< HEAD
 @testset "CrossCor" begin
   x = rand(Float32, 28, 28, 1, 1)
   w = rand(2,2,1,1)
@@ -81,8 +80,8 @@
     Dense(288, 10), softmax)
 
   @test size(m(r)) == (10, 5)
-  
-=======
+end
+
 @testset "Conv with non quadratic window #700" begin
   data = zeros(Float32, 7,7,1,1)
   data[4,4,1,1] = 1
@@ -107,5 +106,4 @@
     randn(Float32, 10,10,1,1) |> Conv((6,1), 1=>1, Flux.σ)
     true
   end
->>>>>>> 79534cac
 end